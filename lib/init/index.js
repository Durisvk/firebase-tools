--- conflicted
+++ resolved
@@ -10,19 +10,15 @@
 var init = function(setup, config, options) {
   var nextFeature = setup.features.shift();
   if (nextFeature) {
-<<<<<<< HEAD
-    logger.info(clc.bold("\n" + clc.white("=== ") + _.capitalize(nextFeature) + " Setup"));
-=======
     if (!features[nextFeature]) {
       return utils.reject(
-        chalk.bold(nextFeature) +
+        clc.bold(nextFeature) +
           " is not a valid feature. Must be one of " +
           _.without(_.keys(features), "project").join(",")
       );
     }
 
-    logger.info(chalk.bold("\n" + chalk.white("=== ") + _.capitalize(nextFeature) + " Setup"));
->>>>>>> e1abefe8
+    logger.info(clc.bold("\n" + clc.white("=== ") + _.capitalize(nextFeature) + " Setup"));
     return Promise.resolve(features[nextFeature](setup, config, options)).then(function() {
       return init(setup, config, options);
     });
