#!/usr/bin/env node
"use strict";

// Make check for Node 6, which is no longer supported by the CLI.
const semver = require("semver");
const pkg = require("../../package.json");
const nodeVersion = process.version;
if (!semver.satisfies(nodeVersion, pkg.engines.node)) {
  console.error(
    "Firebase CLI v" +
      pkg.version +
      " is incompatible with Node.js " +
      nodeVersion +
      " Please upgrade Node.js to version " +
      pkg.engines.node
  );
  process.exit(1);
}

const updateNotifier = require("update-notifier")({ pkg: pkg });
updateNotifier.notify({ defer: true, isGlobal: true });

<<<<<<< HEAD
const client = require("..");
const errorOut = require("../errorOut").errorOut;
const winston = require("winston");
const { SPLAT } = require("triple-beam");
const logger = require("../logger");
const fs = require("fs");
const fsutils = require("../fsutils");
const path = require("path");
const clc = require("cli-color");
const ansiStrip = require("cli-color/strip");
const configstore = require("../configstore");
const _ = require("lodash");
let args = process.argv.slice(2);
const handlePreviewToggles = require("../handlePreviewToggles");
const utils = require("../utils");
let cmd;
=======
var client = require("..");
var errorOut = require("../errorOut").errorOut;
var winston = require("winston");
var logger = require("../logger");
var fs = require("fs");
var fsutils = require("../fsutils");
var path = require("path");
var clc = require("cli-color");
var ansiStrip = require("cli-color/strip");
var { configstore } = require("../configstore");
var _ = require("lodash");
var args = process.argv.slice(2);
var handlePreviewToggles = require("../handlePreviewToggles");
var utils = require("../utils");
var cmd;
>>>>>>> 6f5c7a20

const logFilename = path.join(process.cwd(), "/firebase-debug.log");

if (!process.env.DEBUG && _.includes(args, "--debug")) {
  process.env.DEBUG = true;
}

process.env.IS_FIREBASE_CLI = true;

logger.add(
  new winston.transports.File({
    level: "debug",
    filename: logFilename,
    format: winston.format.printf((info) => {
      const segments = [info.message, ...(info[SPLAT] || [])].map(logger.tryStringify);
      return `[${info.level}] ${ansiStrip(segments.join(" "))}`;
    }),
  })
);

logger.debug(_.repeat("-", 70));
logger.debug("Command:      ", process.argv.join(" "));
logger.debug("CLI Version:  ", pkg.version);
logger.debug("Platform:     ", process.platform);
logger.debug("Node Version: ", process.version);
logger.debug("Time:         ", new Date().toString());
if (utils.envOverrides.length) {
  logger.debug("Env Overrides:", utils.envOverrides.join(", "));
}
logger.debug(_.repeat("-", 70));
logger.debug();

require("../fetchMOTD")();

process.on("exit", function(code) {
  code = process.exitCode || code;
  if (!process.env.DEBUG && code < 2 && fsutils.fileExistsSync(logFilename)) {
    fs.unlinkSync(logFilename);
  }

  if (code > 0 && process.stdout.isTTY) {
    const lastError = configstore.get("lastError") || 0;
    const timestamp = Date.now();
    if (lastError > timestamp - 120000) {
      let help;
      if (code === 1 && cmd) {
        const commandName = _.get(_.last(cmd.args), "_name", "[command]");
        help = "Having trouble? Try " + clc.bold("firebase " + commandName + " --help");
      } else {
        help = "Having trouble? Try again or contact support with contents of firebase-debug.log";
      }

      if (cmd) {
        console.log();
        console.log(help);
      }
    }
    configstore.set("lastError", timestamp);
  } else {
    configstore.delete("lastError");
  }
});
require("exit-code");

process.on("uncaughtException", function(err) {
  errorOut(err);
});

if (!handlePreviewToggles(args)) {
  cmd = client.cli.parse(process.argv);

  // determine if there are any non-option arguments. if not, display help
  args = args.filter(function(arg) {
    return arg.indexOf("-") < 0;
  });
  if (!args.length) {
    client.cli.help();
  }
}<|MERGE_RESOLUTION|>--- conflicted
+++ resolved
@@ -20,7 +20,6 @@
 const updateNotifier = require("update-notifier")({ pkg: pkg });
 updateNotifier.notify({ defer: true, isGlobal: true });
 
-<<<<<<< HEAD
 const client = require("..");
 const errorOut = require("../errorOut").errorOut;
 const winston = require("winston");
@@ -31,29 +30,12 @@
 const path = require("path");
 const clc = require("cli-color");
 const ansiStrip = require("cli-color/strip");
-const configstore = require("../configstore");
+const { configstore } = require("../configstore");
 const _ = require("lodash");
 let args = process.argv.slice(2);
 const handlePreviewToggles = require("../handlePreviewToggles");
 const utils = require("../utils");
 let cmd;
-=======
-var client = require("..");
-var errorOut = require("../errorOut").errorOut;
-var winston = require("winston");
-var logger = require("../logger");
-var fs = require("fs");
-var fsutils = require("../fsutils");
-var path = require("path");
-var clc = require("cli-color");
-var ansiStrip = require("cli-color/strip");
-var { configstore } = require("../configstore");
-var _ = require("lodash");
-var args = process.argv.slice(2);
-var handlePreviewToggles = require("../handlePreviewToggles");
-var utils = require("../utils");
-var cmd;
->>>>>>> 6f5c7a20
 
 const logFilename = path.join(process.cwd(), "/firebase-debug.log");
 
